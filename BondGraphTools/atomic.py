--- conflicted
+++ resolved
@@ -4,26 +4,21 @@
 
 import logging
 from BondGraphTools.base import BondGraphBase
-from BondGraphTools.exceptions import InvalidPortException
+from BondGraphTools.exceptions import InvalidPortException, ModelException
 from BondGraphTools.view import Glyph
 from BondGraphTools.port_managers import PortManager, PortExpander
 import sympy as sp
 
 logger = logging.getLogger(__name__)
 
-<<<<<<< HEAD
+
 _symbolics = sp.Expr, sp.Symbol
 
 
 def _is_symbolic_const(value):
     return isinstance(value, _symbolics)
 
-
 class Atomic(BondGraphBase, PortManager):
-=======
-
-class Component(BondGraphBase, PortManager):
->>>>>>> f471ce1e
     """
     Atomic bond graph components are those defined by constitutive relations.
     """
