--- conflicted
+++ resolved
@@ -37,8 +37,6 @@
         return list(self._bonds)
 
     def __truediv__(self, other):
-<<<<<<< HEAD
-
         try:
             if not self.parent:
                 test_uri = f"/{other}"
@@ -54,24 +52,6 @@
     def metaclass(self):
         return "BondGraph"
 
-=======
-
-        try:
-            if not self.parent:
-                test_uri = f"/{other}"
-            else:
-                test_uri = f"{self.uri}/{other}"
-            c, = (c for c in self.components if c.uri == test_uri)
-            return c
-        except (ValueError, TypeError):
-
-            raise ValueError(f"Cannot find {other}")
-
-    @property
-    def metaclass(self):
-        return "BondGraph"
-
->>>>>>> f39727f3
     @bonds.setter
     def bonds(self, arg):
         raise AttributeError("Use add/remove functions.")
@@ -110,12 +90,9 @@
         self._port_map[port] = (e,f)
 
     def add(self, *args):
-<<<<<<< HEAD
         """
         Warning: Scheduled to be deprecated
         """
-=======
->>>>>>> f39727f3
 
         def validate(component):
             if not isinstance(component, BondGraphBase):
@@ -144,12 +121,9 @@
 
 
     def remove(self, component):
-<<<<<<< HEAD
         """
         Warning: Scheduled to be deprecated
         """
-=======
->>>>>>> f39727f3
         if [b for b in self._bonds if b.head.component is component or
                 b.tail.component is component]:
             raise InvalidComponentException("Component is still connected")
@@ -160,13 +134,9 @@
         self.components.remove(component)
 
     def set_param(self, param, value):
-<<<<<<< HEAD
         """
         Warning: Scheduled to be deprecated
         """
-
-=======
->>>>>>> f39727f3
         c, p = self.params[param]
         c.params[p] = value
 
@@ -384,7 +354,6 @@
 
         return tangent_space, port_space, control_space
 
-<<<<<<< HEAD
 
 
 def _is_label_invalid(label):
@@ -418,41 +387,6 @@
         head.is_connected = False
         tail.is_connected = False
 
-=======
-
-
-def _is_label_invalid(label):
-    if not isinstance(label, str):
-        return True
-
-    for token in [" ", ".", "/"]:
-        if len(label.split(token)) >1:
-            return True
-
-    return False
-
-class BondSet(set):
-    """
-    Container class for internal bonds.
-    """
-    def add(self, bond):
-        tail = bond.tail
-        head = bond.head
-        super().add(bond)
-        head.is_connected = True
-        tail.is_connected = True
-
-    def remove(self, bond):
-        tail = bond.tail
-        head = bond.head
-        if bond in self:
-            super().remove(bond)
-        else:
-            super().remove(Bond(head, tail))
-        head.is_connected = False
-        tail.is_connected = False
-
->>>>>>> f39727f3
     def __contains__(self, item):
         p1, p2 = item
         return super().__contains__(item) or super().__contains__((p2,p1))