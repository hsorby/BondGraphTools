--- conflicted
+++ resolved
@@ -5,11 +5,8 @@
 import logging
 from subprocess import Popen, PIPE, run
 logger = logging.getLogger(__name__)
-<<<<<<< HEAD
+
 VERSION = "0.3.0"
-=======
-VERSION = "0.2.1.1"
->>>>>>> f39727f3
 
 
 def as_str(path):
