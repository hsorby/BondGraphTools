"""This module contains the base classes for bond graph models and connections
"""
import logging
from collections import namedtuple

logger = logging.getLogger(__name__)


<<<<<<< HEAD
class BondGraphBase:
=======
class BondGraphBase(object):
    """
    Base class definition for all bond graphs.

    Attributes:
        parent:
        name:
        metamodel:
        template:
        uri:
        root:
        basis_vectors:

    Args:
        name: Assumed to be unique
        parent:
        metadata (dict):
    """

>>>>>>> f471ce1e
    def __init__(self,
                 name=None,
                 parent=None,
                 metamodel=None,
                 **kwargs):

        """
        Base class definition for all bond graphs.


        Args:
            name: Assumed to be unique
            parent:
            metadata (dict):
        """

        # TODO: This is a dirty hack
        # Job for meta classes maybe?
        if not metamodel:
            self.__metamodel = "BG"
        else:
            self.__metamodel = metamodel

        self.name = str()
        """The name of this model."""

        if not name:
            self.name = f"{self.metamodel}" \
                        f"{self.__class__.instances}"
        else:
            self.name = name

        self.parent = parent
        """The model inside which this model lives"""

        self.view = None
        """Warning: to be deprecated."""

    def __repr__(self):
        return f"{self.metamodel}: {self.name}"

    def __new__(cls, *args, **kwargs):
        if "instances" not in cls.__dict__:
            cls.instances = 1
        else:
            cls.instances += 1

        return object.__new__(cls)

    def __del__(self):
        self.instances -= 1

    @property
    def params(self):
        """A `dict` of parameters associated with this bond graph"""
        raise NotImplementedError

    @property
    def state_vars(self):
        """A `dict` of dynamic variables for this model"""
        return []

    @property
    def control_vars(self):
        """The external (possibly time dependant) control variables"""
        return []

    @property
    def output_vars(self):
        """A list of measurements, or observables, for this model"""
        return []

    @property
    def constitutive_relations(self):
        """The `list` of equations governing the behaviour of this model"""
        raise NotImplementedError

    @property
    def metamodel(self):
        """The `str` description of the meta-model."""
        return self.__metamodel

    @property
    def template(self):
        """The template from which this model was generated"""
        raise NotImplementedError

    @property
    def uri(self):
        """Posix-style uniform reference identifier. As models are organised
         hierarchically, this provides a file-system like way to navigate
         through the tree or model-component relationships."""
        if not self.parent:
            return f"{self.name}:"
        else:
            return f"{self.parent.uri}/{self.name}"

    @property
    def root(self):
        """Returns the outer-most composite model. As models are organised in
        a tree-like manner root finds the instance of :cls:`BondGraphBase`
        inside which this model lives."""
        if not self.parent:
            return self
        else:
            return self.parent.root

    def __hash__(self):
        return id(self)


class Bond(namedtuple("Bond", ["tail", "head"])):
    """A `namedtuple` that stores a connection between two ports.
    Head and tail are specified to determine orientation

    Attributes:
        head: The 'harpoon' end of the power bond and direction of positive $f$
        tail: The non-harpoon end, and direction of negative $f$
    """
    def __contains__(self, item):
        if isinstance(item, BondGraphBase):
            return self.head[0] is item or self.tail[0] is item

        try:
            c, i = item
            return any(c == comp and i == idx for comp, idx in self)
        except TypeError:
            return False


class Port(object):
    """
    Basic object for representing ports;
    Looks and behaves like a namedtuple:
    component, index =  Port
    """

    def __init__(self, component, index):
        self.component = component
        """(`PortManager`) The component that this port is attached to"""
        self.index = index
        """(int) The numberical index of this port"""
        self.is_connected = False
        """(bool) True if this port is plugged in."""

    def __iter__(self):
        return iter((self.component, self.index))

    def __len__(self):
        return 2

    def __getitem__(self, item):
        if item == 0:
            return self.component
        elif item == 1:
            return self.index
        else:
            raise KeyError

    def __contains__(self, item):
        return item is self.component

    def __hash__(self):
        return id(self)

    def __str__(self):
        if len(self.component.ports) > 1:
            return f"{self.component.name}.{self.index}"
        else:
            return f"{self.component.name}"

    def __repr__(self):
        return f"Port({self.component}, {self.index})"

    def __eq__(self, other):
        try:
            return ((self.component is other.component) and
                    (self.index == other.index))
        except AttributeError:
            try:
                c, p = other
                return c is self.component and p == self.index
            except (AttributeError, TypeError):
                pass
        return False<|MERGE_RESOLUTION|>--- conflicted
+++ resolved
@@ -6,9 +6,6 @@
 logger = logging.getLogger(__name__)
 
 
-<<<<<<< HEAD
-class BondGraphBase:
-=======
 class BondGraphBase(object):
     """
     Base class definition for all bond graphs.
@@ -27,23 +24,11 @@
         parent:
         metadata (dict):
     """
-
->>>>>>> f471ce1e
     def __init__(self,
                  name=None,
                  parent=None,
                  metamodel=None,
                  **kwargs):
-
-        """
-        Base class definition for all bond graphs.
-
-
-        Args:
-            name: Assumed to be unique
-            parent:
-            metadata (dict):
-        """
 
         # TODO: This is a dirty hack
         # Job for meta classes maybe?
