<<<<<<< HEAD
__version__ = "0.4.0-dev"
=======
__version__ = "0.3.7"
>>>>>>> e913115e
<|MERGE_RESOLUTION|>--- conflicted
+++ resolved
@@ -1,5 +1 @@
-<<<<<<< HEAD
 __version__ = "0.4.0-dev"
-=======
-__version__ = "0.3.7"
->>>>>>> e913115e
